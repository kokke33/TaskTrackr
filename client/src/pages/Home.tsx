--- conflicted
+++ resolved
@@ -81,11 +81,6 @@
                 </div>
               </Button>
             </Link>
-<<<<<<< HEAD
-            
-=======
-
->>>>>>> 65fe56e8
             <Link href="/recent-weekly-reports">
               <Button
                 variant="outline"
@@ -98,11 +93,6 @@
                 </div>
               </Button>
             </Link>
-<<<<<<< HEAD
-            
-=======
-
->>>>>>> 65fe56e8
             <AdminOnly
               fallback={
                 <div className="bg-muted w-full h-32 flex flex-col items-center justify-center gap-2 rounded-md border border-dashed">
