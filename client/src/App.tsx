import { Switch, Route } from "wouter";
import React, { lazy, Suspense } from "react";
import { QueryClientProvider } from "@tanstack/react-query";
import { queryClient } from "./lib/queryClient";
import { Toaster } from "@/components/ui/toaster";
import { AuthProvider } from "./lib/auth";
import { SiteLayout } from "@/components/site-layout";
import { ProtectedRoute } from "./lib/protected-route";
import { AdminRoute } from "./lib/admin-only";
import Login from "@/pages/login";
import Home from "@/pages/Home";
import WeeklyReport from "@/pages/weekly-report";
import WeeklyReportList from "@/pages/weekly-report-list";
import WeeklyReportDetail from "@/pages/weekly-report-detail";
import CaseList from "@/pages/cases";
import CaseForm from "@/pages/case-form";
import ProjectList from "@/pages/projects";
import ProjectForm from "@/pages/project-form";
import ProjectDetail from "@/pages/project-detail";
import NotFound from "@/pages/not-found";
import SearchPage from "@/pages/search";
<<<<<<< HEAD
=======
import RecentCases from "@/pages/recent-cases";
>>>>>>> 65fe56e8
import RecentWeeklyReports from "@/pages/recent-weekly-reports";

const CaseView = lazy(() => import('./pages/case-view')); //React.lazyを使用


function Router() {
  return (
    <Switch>
      <Route path="/login" component={Login} />
      <ProtectedRoute path="/" component={Home} />
      <ProtectedRoute path="/report/new" component={WeeklyReport} />
      <ProtectedRoute path="/report/edit/:id" component={WeeklyReport} />
      <ProtectedRoute path="/reports" component={WeeklyReportList} />
      <ProtectedRoute path="/reports/:id" component={WeeklyReportDetail} />
      <ProtectedRoute path="/cases" component={CaseList} />
      <AdminRoute path="/case/new" component={CaseForm} />
      <AdminRoute path="/case/edit/:id" component={CaseForm} />
      <ProtectedRoute path="/case/view/:id" component={(props) => (
        <Suspense fallback={<div>読み込み中...</div>}>
          <CaseView {...props} />
        </Suspense>
      )} />
      <ProtectedRoute path="/projects" component={ProjectList} />
      <AdminRoute path="/project/new" component={ProjectForm} />
      <AdminRoute path="/project/edit/:id" component={ProjectForm} />
      <ProtectedRoute path="/project/:id" component={ProjectDetail} />
      <ProtectedRoute path="/project/name/:name" component={ProjectDetail} />
      <ProtectedRoute path="/search" component={SearchPage} />
<<<<<<< HEAD
=======
      <ProtectedRoute path="/recent-cases" component={RecentCases} />
>>>>>>> 65fe56e8
      <ProtectedRoute path="/recent-weekly-reports" component={RecentWeeklyReports} />
      <Route component={NotFound} />
    </Switch>
  );
}

function App() {
  return (
    <QueryClientProvider client={queryClient}>
      <AuthProvider>
        <SiteLayout>
          <Router />
        </SiteLayout>
        <Toaster />
      </AuthProvider>
    </QueryClientProvider>
  );
}

export default App;<|MERGE_RESOLUTION|>--- conflicted
+++ resolved
@@ -19,10 +19,7 @@
 import ProjectDetail from "@/pages/project-detail";
 import NotFound from "@/pages/not-found";
 import SearchPage from "@/pages/search";
-<<<<<<< HEAD
-=======
 import RecentCases from "@/pages/recent-cases";
->>>>>>> 65fe56e8
 import RecentWeeklyReports from "@/pages/recent-weekly-reports";
 
 const CaseView = lazy(() => import('./pages/case-view')); //React.lazyを使用
@@ -51,10 +48,7 @@
       <ProtectedRoute path="/project/:id" component={ProjectDetail} />
       <ProtectedRoute path="/project/name/:name" component={ProjectDetail} />
       <ProtectedRoute path="/search" component={SearchPage} />
-<<<<<<< HEAD
-=======
       <ProtectedRoute path="/recent-cases" component={RecentCases} />
->>>>>>> 65fe56e8
       <ProtectedRoute path="/recent-weekly-reports" component={RecentWeeklyReports} />
       <Route component={NotFound} />
     </Switch>
